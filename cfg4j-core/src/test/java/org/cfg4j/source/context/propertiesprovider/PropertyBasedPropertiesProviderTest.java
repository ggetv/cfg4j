/*
 * Copyright 2015-2016 Norbert Potocki (norbert.potocki@nort.pl)
 *
 * Licensed under the Apache License, Version 2.0 (the "License");
 * you may not use this file except in compliance with the License.
 * You may obtain a copy of the License at
 *
 * http://www.apache.org/licenses/LICENSE-2.0
 *
 * Unless required by applicable law or agreed to in writing, software
 * distributed under the License is distributed on an "AS IS" BASIS,
 * WITHOUT WARRANTIES OR CONDITIONS OF ANY KIND, either express or implied.
 * See the License for the specific language governing permissions and
 * limitations under the License.
 */

package org.cfg4j.source.context.propertiesprovider;

import static org.assertj.core.api.Assertions.assertThat;

import org.assertj.core.data.MapEntry;
import org.junit.Before;
import org.junit.Rule;
import org.junit.Test;
import org.junit.rules.ExpectedException;
import org.junit.runner.RunWith;
import org.mockito.runners.MockitoJUnitRunner;

import java.io.InputStream;


@RunWith(MockitoJUnitRunner.class)
public class PropertyBasedPropertiesProviderTest {

  @Rule
  public ExpectedException expectedException = ExpectedException.none();

  private PropertyBasedPropertiesProvider provider;

  @Before
  public void setUp() throws Exception {
    provider = new PropertyBasedPropertiesProvider();
  }

  @Test
  public void loadsProperties() throws Exception {
    String path = "org/cfg4j/source/propertiesprovider/PropertyBasedPropertiesProviderTest_loadsProperties.properties";

    try (InputStream input = getClass().getClassLoader().getResourceAsStream(path)) {
      assertThat(provider.getProperties(input)).containsExactly(MapEntry.entry("property", "abc"));
    }
  }

  @Test
<<<<<<< HEAD
  public void shouldSupportNestedObjects() throws Exception {
    String path = "org/cfg4j/source/propertiesprovider/PropertyBasedPropertiesProviderTest_shouldSupportNestedObjects.properties";

    try (InputStream input = getClass().getClassLoader().getResourceAsStream(path)) {
      assertThat(provider.getProperties(input)).containsOnly(
          MapEntry.entry("endpoints.$0.name", "service 0"),
          MapEntry.entry("endpoints.$0.url", "service0.com"),
          MapEntry.entry("endpoints.$1.name", "service 1"),
          MapEntry.entry("endpoints.$1.url", "service1.com")
      );
    }
  }

  @Test
  public void shouldThrowOnMalformedFile() throws Exception {
    String path = "org/cfg4j/source/propertiesprovider/PropertyBasedPropertiesProviderTest_shouldThrowOnMalformedFile.properties";
=======
  public void throwsOnMalformedFile() throws Exception {
    String path = "org/cfg4j/source/propertiesprovider/PropertyBasedPropertiesProviderTest_throwsOnMalformedFile.properties";
>>>>>>> 02de62b3

    try (InputStream input = getClass().getClassLoader().getResourceAsStream(path)) {
      expectedException.expect(IllegalStateException.class);
      provider.getProperties(input);
    }
  }
}<|MERGE_RESOLUTION|>--- conflicted
+++ resolved
@@ -52,7 +52,6 @@
   }
 
   @Test
-<<<<<<< HEAD
   public void shouldSupportNestedObjects() throws Exception {
     String path = "org/cfg4j/source/propertiesprovider/PropertyBasedPropertiesProviderTest_shouldSupportNestedObjects.properties";
 
@@ -67,12 +66,8 @@
   }
 
   @Test
-  public void shouldThrowOnMalformedFile() throws Exception {
-    String path = "org/cfg4j/source/propertiesprovider/PropertyBasedPropertiesProviderTest_shouldThrowOnMalformedFile.properties";
-=======
   public void throwsOnMalformedFile() throws Exception {
     String path = "org/cfg4j/source/propertiesprovider/PropertyBasedPropertiesProviderTest_throwsOnMalformedFile.properties";
->>>>>>> 02de62b3
 
     try (InputStream input = getClass().getClassLoader().getResourceAsStream(path)) {
       expectedException.expect(IllegalStateException.class);
