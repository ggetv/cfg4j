--- conflicted
+++ resolved
@@ -19,11 +19,7 @@
 
     ext {
         artifactGroup = "org.cfg4j"
-<<<<<<< HEAD
-        artifactVersion = "5.0.0-SNAPSHOT"
-=======
         artifactVersion = "4.4.1"
->>>>>>> c7fb5efb
     }
 
     repositories {
